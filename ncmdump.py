--- conflicted
+++ resolved
@@ -96,9 +96,5 @@
             print(f'正在处理：{file}')
             dump(file)
         elif os.path.isdir(file):
-<<<<<<< HEAD
-            go_dump(glob.glob(os.path.join(file , '*.ncm')))
-=======
             print(file)
-            go_dump(glob.glob(os.path.join(file, '*.ncm')))
->>>>>>> 92257ff5
+            go_dump(glob.glob(os.path.join(file, '*.ncm')))